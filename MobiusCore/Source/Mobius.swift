// Copyright (c) 2019 Spotify AB.
//
// Licensed to the Apache Software Foundation (ASF) under one
// or more contributor license agreements.  See the NOTICE file
// distributed with this work for additional information
// regarding copyright ownership.  The ASF licenses this file
// to you under the Apache License, Version 2.0 (the
// "License"); you may not use this file except in compliance
// with the License.  You may obtain a copy of the License at
//
// http://www.apache.org/licenses/LICENSE-2.0
//
// Unless required by applicable law or agreed to in writing,
// software distributed under the License is distributed on an
// "AS IS" BASIS, WITHOUT WARRANTIES OR CONDITIONS OF ANY
// KIND, either express or implied.  See the License for the
// specific language governing permissions and limitations
// under the License.

import Foundation

/// A wrapper around an update function.
public struct Update<Model, Event, Effect> {
    private let update: (Model, Event) -> Next<Model, Effect>

    public init(_ update: @escaping (Model, Event) -> Next<Model, Effect>) {
        self.update = update
    }

    public func update(model: Model, event: Event) -> Next<Model, Effect> {
        return self.update(model, event)
    }
}

public typealias Initiator<Model, Effect> = (Model) -> First<Model, Effect>

public enum Mobius {}

// MARK: - Building a Mobius Loop

public extension Mobius {

    /// Create a `Builder` to help you configure a `MobiusLoop` before starting it.
    ///
    /// The builder is immutable. When setting various properties, a new instance of a builder will be returned.
    /// It is therefore recommended to chain the loop configuration functions
    ///
    /// Once done configuring the loop you can start the loop using `start(from:)`.
    ///
    /// - Parameters:
    ///   - update: the `Update` function of the loop
    ///   - effectHandler: an instance conforming to the `ConnectableProtocol`. Will be used to handle effects by the loop
    /// - Returns: a `Builder` instance that you can further configure before starting the loop
    static func loop<Model, Event, Effect, C: Connectable>(
        update: Update<Model, Event, Effect>,
        effectHandler: C
    ) -> Builder<Model, Event, Effect> where C.InputType == Effect, C.OutputType == Event {
        return Builder(
            update: update,
            effectHandler: effectHandler,
            initiator: { First(model: $0) },
            eventSource: AnyEventSource({ _ in AnonymousDisposable(disposer: {}) }),
            eventConsumerTransformer: { $0 },
            logger: AnyMobiusLogger(NoopLogger())
        )
    }

    /// A convenience version of `loop` that takes an unwrapped update function.
    ///
    /// - Parameters:
    ///   - update: the update function of the loop
    ///   - effectHandler: an instance conforming to the `ConnectableProtocol`. Will be used to handle effects by the loop
    /// - Returns: a `Builder` instance that you can further configure before starting the loop
    static func loop<Model, Event, Effect, C: Connectable>(
        update: @escaping (Model, Event) -> Next<Model, Effect>,
        effectHandler: C
    ) -> Builder<Model, Event, Effect> where C.InputType == Effect, C.OutputType == Event {
        return self.loop(
            update: Update(update),
            effectHandler: effectHandler
        )
    }

    struct Builder<Model, Event, Effect> {
        private let update: Update<Model, Event, Effect>
        private let effectHandler: AnyConnectable<Effect, Event>
        private let initiator: Initiator<Model, Effect>
        private let eventSource: AnyEventSource<Event>
        private let logger: AnyMobiusLogger<Model, Event, Effect>
        private let eventConsumerTransformer: ConsumerTransformer<Event>

        fileprivate init<C: Connectable>(
            update: Update<Model, Event, Effect>,
            effectHandler: C,
            initiator: @escaping Initiator<Model, Effect>,
            eventSource: AnyEventSource<Event>,
            eventConsumerTransformer: @escaping ConsumerTransformer<Event>,
            logger: AnyMobiusLogger<Model, Event, Effect>
        ) where C.InputType == Effect, C.OutputType == Event {
            self.update = update
            self.effectHandler = AnyConnectable(effectHandler)
            self.initiator = initiator
            self.eventSource = eventSource
            self.logger = logger
            self.eventConsumerTransformer = eventConsumerTransformer
        }

        public func withEventSource<ES: EventSource>(_ eventSource: ES) -> Builder where ES.Event == Event {
            return Builder(
                update: update,
                effectHandler: effectHandler,
                initiator: initiator,
                eventSource: AnyEventSource(eventSource),
                eventConsumerTransformer: eventConsumerTransformer,
                logger: logger
            )
        }

        public func withInitiator(_ initiator: @escaping Initiator<Model, Effect>) -> Builder {
            return Builder(
                update: update,
                effectHandler: effectHandler,
                initiator: initiator,
                eventSource: eventSource,
                eventConsumerTransformer: eventConsumerTransformer,
                logger: logger
            )
        }

        public func withLogger<L: MobiusLogger>(_ logger: L) -> Builder where L.Model == Model, L.Event == Event, L.Effect == Effect {
            return Builder(
                update: update,
                effectHandler: effectHandler,
                initiator: initiator,
                eventSource: eventSource,
                eventConsumerTransformer: eventConsumerTransformer,
                logger: AnyMobiusLogger(logger)
            )
        }


        /// Add a function to transform the event consumers, i.e. functions that take an event and pass it to the
        /// loop’s processing logic. If multiple transformers are supplied, they will be applied in the order they
        /// were specified.
        ///
        /// Note that this is a map over `Consumer<Event>`, not over `Event`.
        ///
        /// - Note: The event consumer transformer can be used to implement custom scheduling, such as marshalling
        /// events to a particular queue or thread. However, correctly managing the logic around this while also
        /// handling loop teardown is tricky; it is recommended that you use `MobiusController` for this purpose, or
        /// at least refer to its implementation.
        ///
        /// - Parameter transformer: The transformation to apply to event consumers.
        /// - Returns: An updated Builder.
        public func withEventConsumerTransformer(_ transformer: @escaping ConsumerTransformer<Event>) -> Builder {
            let oldTransfomer = self.eventConsumerTransformer
            return Builder(
                update: update,
                effectHandler: effectHandler,
                initiator: initiator,
                eventSource: eventSource,
                eventConsumerTransformer: { consumer in transformer(oldTransfomer(consumer)) },
                logger: logger
            )
        }

        public func start(from initialModel: Model) -> MobiusLoop<Model, Event, Effect> {
            return MobiusLoop.createLoop(
                update: update,
                effectHandler: effectHandler,
                initialModel: initialModel,
                initiator: initiator,
                eventSource: eventSource,
                eventConsumerTransformer: eventConsumerTransformer,
                logger: logger
            )
        }

        /// Create a `MobiusController` from the builder
        ///
        /// - Parameters:
        ///   - initialModel: The initial default model of the `MobiusController`
        ///   - qos: The Quality of Service class for the controller’s work queue. Default: `.userInitiated`
        public func makeController(
            from initialModel: Model,
            qos: DispatchQoS.QoSClass = .userInitiated
        ) -> MobiusController<Model, Event, Effect> {
            return makeController(from: initialModel, loopQueue: .global(qos: qos))
        }

        /// Create a `MobiusController` from the builder
        ///
        /// - Parameters:
        ///   - initialModel: The initial default model of the `MobiusController`
        ///   - loopQueue: The target queue for the `MobiusController`’s work queue. The queue will dispatch events and
        ///     effects on a serial queue that targets this queue.
        ///   - viewQueue: The queue to use to post to the `MobiusController`’s view connection.
        ///     Default: the main queue.
        public func makeController(
            from initialModel: Model,
            loopQueue: DispatchQueue,
            viewQueue: DispatchQueue = .main
        ) -> MobiusController<Model, Event, Effect> {
            return MobiusController(
                builder: self,
                initialModel: initialModel,
                loopQueue: loopQueue,
                viewQueue: viewQueue
            )
        }
    }
<<<<<<< HEAD
}

class LoggingInitiator<Model, Effect> {
    private let realInit: Initiator<Model, Effect>
    private let willInit: (Model) -> Void
    private let didInit: (Model, First<Model, Effect>) -> Void

    init<L: MobiusLogger>(_ realInit: @escaping Initiator<Model, Effect>, _ logger: L) where L.Model == Model, L.Effect == Effect {
        self.realInit = realInit
        willInit = logger.willInitiate
        didInit = logger.didInitiate
    }

    func initiate(_ model: Model) -> First<Model, Effect> {
        willInit(model)
        let result = realInit(model)
        didInit(model, result)

        return result
    }
}

extension Update {
    func logging<L: MobiusLogger>(_ logger: L) -> Update where L.Model == Model, L.Event == Event, L.Effect == Effect {
        return Update { model, event in
            logger.willUpdate(model: model, event: event)
            let next = self.update(model: model, event: event)
            logger.didUpdate(model: model, event: event, next: next)
            return next
        }
    }
=======
>>>>>>> 124f5858
}<|MERGE_RESOLUTION|>--- conflicted
+++ resolved
@@ -209,38 +209,4 @@
             )
         }
     }
-<<<<<<< HEAD
-}
-
-class LoggingInitiator<Model, Effect> {
-    private let realInit: Initiator<Model, Effect>
-    private let willInit: (Model) -> Void
-    private let didInit: (Model, First<Model, Effect>) -> Void
-
-    init<L: MobiusLogger>(_ realInit: @escaping Initiator<Model, Effect>, _ logger: L) where L.Model == Model, L.Effect == Effect {
-        self.realInit = realInit
-        willInit = logger.willInitiate
-        didInit = logger.didInitiate
-    }
-
-    func initiate(_ model: Model) -> First<Model, Effect> {
-        willInit(model)
-        let result = realInit(model)
-        didInit(model, result)
-
-        return result
-    }
-}
-
-extension Update {
-    func logging<L: MobiusLogger>(_ logger: L) -> Update where L.Model == Model, L.Event == Event, L.Effect == Effect {
-        return Update { model, event in
-            logger.willUpdate(model: model, event: event)
-            let next = self.update(model: model, event: event)
-            logger.didUpdate(model: model, event: event, next: next)
-            return next
-        }
-    }
-=======
->>>>>>> 124f5858
 }