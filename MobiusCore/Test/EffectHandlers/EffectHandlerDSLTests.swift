// Copyright (c) 2019 Spotify AB.
//
// Licensed to the Apache Software Foundation (ASF) under one
// or more contributor license agreements.  See the NOTICE file
// distributed with this work for additional information
// regarding copyright ownership.  The ASF licenses this file
// to you under the Apache License, Version 2.0 (the
// "License"); you may not use this file except in compliance
// with the License.  You may obtain a copy of the License at
//
// http://www.apache.org/licenses/LICENSE-2.0
//
// Unless required by applicable law or agreed to in writing,
// software distributed under the License is distributed on an
// "AS IS" BASIS, WITHOUT WARRANTIES OR CONDITIONS OF ANY
// KIND, either express or implied.  See the License for the
// specific language governing permissions and limitations
// under the License.

import MobiusCore
import Nimble
import Quick

// swiftlint:disable type_body_length file_length

private enum Effect: Equatable {
    case effect1
    case effect2
}

private enum Event: Equatable {
    case eventForEffect1
    case eventForEffect2
}

class EffectRouterDSLTests: QuickSpec {
    // swiftlint:disable function_body_length
    override func spec() {
        context("Effect routers based on constants") {
            it("Supports routing to an effect handler") {
                var events: [Event] = []
                var wasDisposed = false
                let effectHandler = EffectHandler<Effect, Event>(
                    handle: { effect, dispatch in
                        expect(effect).to(equal(.effect1))
                        dispatch(.eventForEffect1)
                    },
                    disposable: AnonymousDisposable {
                        wasDisposed = true
                    }
                )
                let dslHandler = EffectRouter<Effect, Event>()
                    .routeEffects(equalTo: .effect1).to(effectHandler)
                    .asConnectable
                    .connect { events.append($0) }

                dslHandler.accept(.effect1)
                dslHandler.accept(.effect2)
                expect(events).to(equal([.eventForEffect1]))

                dslHandler.dispose()
                expect(wasDisposed).to(beTrue())
            }

            it("Supports routing to a side-effecting function") {
                var effectPerformedCount = 0
                var didDispatchEvents = false
                let dslHandler = EffectRouter<Effect, Event>()
                    .routeEffects(equalTo: .effect1).to { effect in
                        expect(effect).to(equal(.effect1))
                        effectPerformedCount += 1
                    }
                    .asConnectable
                    .connect { _ in
                        didDispatchEvents = true
                    }

                dslHandler.accept(.effect1)
                dslHandler.accept(.effect2)
                expect(effectPerformedCount).to(equal(1))
                expect(didDispatchEvents).to(beFalse())
            }

            it("Supports routing to an event-returning function") {
                var events: [Event] = []
                let dslHandler = EffectRouter<Effect, Event>()
                    .routeEffects(equalTo: .effect1).toEvent { effect in
                        expect(effect).to(equal(.effect1))
                        return .eventForEffect1
                    }
                    .routeEffects(equalTo: .effect2).toEvent { effect in
                        expect(effect).to(equal(.effect2))
                        return .eventForEffect2
                    }
                    .asConnectable
                    .connect { events.append($0) }

                dslHandler.accept(.effect1)
                expect(events).to(equal([.eventForEffect1]))
                dslHandler.accept(.effect2)
                expect(events).to(equal([.eventForEffect1, .eventForEffect2]))
            }

            it("Supports routing to a connectable") {
                var events: [Event] = []
                let dslHandler = EffectRouter<Effect, Event>()
                    .routeEffects(equalTo: .effect1).to(EffectConnectable(emitsEvent: .eventForEffect1))
                    .routeEffects(equalTo: .effect2).to(EffectConnectable(emitsEvent: .eventForEffect2))
                    .asConnectable
                    .connect { events.append($0) }

                dslHandler.accept(.effect1)
                expect(events).to(equal([.eventForEffect1]))
                dslHandler.accept(.effect2)
                expect(events).to(equal([.eventForEffect1, .eventForEffect2]))
            }
        }

<<<<<<< HEAD
        context("Effect routers based on predicates") {
            it("Supports routing to an effect handler") {
                var events: [Event] = []
                var wasDisposed = false
                let effectHandler = EffectHandler<Effect, Event>(
                    handle: { effect, dispatch in
                        expect(effect).to(equal(.effect1))
                        dispatch(.eventForEffect1)
                    },
                    disposable: AnonymousDisposable {
                        wasDisposed = true
                    }
                )
                let dslHandler = EffectRouter<Effect, Event>()
                    .routeEffects(matching: { $0 == .effect1 }).to(effectHandler)
                    .asConnectable
                    .connect { events.append($0) }

                dslHandler.accept(.effect1)
                dslHandler.accept(.effect2)
                expect(events).to(equal([.eventForEffect1]))

                dslHandler.dispose()
                expect(wasDisposed).to(beTrue())
            }

            it("Supports routing to a side-effecting function") {
                var performedEffects: [Effect] = []
                var didDispatchEvents = false
                let dslHandler = EffectRouter<Effect, Event>()
                    .routeEffects(matching: { $0 == .effect1 }).to { effect in
                        performedEffects.append(effect)
                    }
                    .asConnectable
                    .connect { _ in
                        didDispatchEvents = true
                    }

                dslHandler.accept(.effect1)
                dslHandler.accept(.effect2)
                expect(performedEffects).to(equal([.effect1]))
                expect(didDispatchEvents).to(beFalse())
            }

            it("Supports routing to an event-returning function") {
                var events: [Event] = []
                let dslHandler = EffectRouter<Effect, Event>()
                    .routeEffects(matching: { $0 == .effect1 }).toEvent { effect in
                        expect(effect).to(equal(.effect1))
                        return .eventForEffect1
                    }
                    .routeEffects(matching: { $0 == .effect2 }).toEvent { effect in
                        expect(effect).to(equal(.effect2))
                        return .eventForEffect2
                    }
                    .asConnectable
                    .connect { events.append($0) }

                dslHandler.accept(.effect1)
                expect(events).to(equal([.eventForEffect1]))
                dslHandler.accept(.effect2)
                expect(events).to(equal([.eventForEffect1, .eventForEffect2]))
            }

            it("Supports routing to a Connectable") {
                var events: [Event] = []
                let dslHandler = EffectRouter<Effect, Event>()
                    .routeEffects(matching: { $0 == .effect1 }).to(EffectConnectable(emitsEvent: .eventForEffect1))
                    .routeEffects(matching: { $0 == .effect2 }).to(EffectConnectable(emitsEvent: .eventForEffect2))
                    .asConnectable
                    .connect { event in
                        events.append(event)
                    }

                dslHandler.accept(.effect1)
                expect(events).to(equal([.eventForEffect1]))
                dslHandler.accept(.effect2)
                expect(events).to(equal([.eventForEffect1, .eventForEffect2]))
            }

        }

=======
>>>>>>> b624eee2
        context("Effect routers based on payload extracting functions") {
            it("Supports routing to an effect handler") {
                var events: [Event] = []
                var wasDisposed = false
                let effectHandler = EffectHandler<Effect, Event>(
                    handle: { effect, dispatch in
                        expect(effect).to(equal(.effect1))
                        dispatch(.eventForEffect1)
                    },
                    disposable: AnonymousDisposable {
                        wasDisposed = true
                    }
                )
                let payload: (Effect) -> Effect? = { $0 == .effect1 ? .effect1 : nil }
                let dslHandler = EffectRouter<Effect, Event>()
                    .routeEffects(withPayload: payload).to(effectHandler)
                    .asConnectable
                    .connect { events.append($0) }

                dslHandler.accept(.effect1)
                dslHandler.accept(.effect2)
                expect(events).to(equal([.eventForEffect1]))

                dslHandler.dispose()
                expect(wasDisposed).to(beTrue())
            }

            it("Supports routing to a side-effecting function") {
                var performedEffects: [Effect] = []
                var didDispatchEvents = false
                let payload: (Effect) -> Effect? = { $0 == .effect1 ? .effect1 : nil }
                let dslHandler = EffectRouter<Effect, Event>()
                    .routeEffects(withPayload: payload).to { effect in
                        performedEffects.append(effect)
                    }
                    .asConnectable
                    .connect { _ in
                        didDispatchEvents = true
                    }

                dslHandler.accept(.effect1)
                dslHandler.accept(.effect2)
                expect(performedEffects).to(equal([.effect1]))
                expect(didDispatchEvents).to(beFalse())
            }

            it("Supports routing to an event-returning function") {
                var events: [Event] = []
                let extractEffect1: (Effect) -> Effect? = { $0 == .effect1 ? .effect1 : nil }
                let extractEffect2: (Effect) -> Effect? = { $0 == .effect2 ? .effect2 : nil }
                let dslHandler = EffectRouter<Effect, Event>()
                    .routeEffects(withPayload: extractEffect1).toEvent { effect in
                        expect(effect).to(equal(.effect1))
                        return .eventForEffect1
                    }
                    .routeEffects(withPayload: extractEffect2).toEvent { effect in
                        expect(effect).to(equal(.effect2))
                        return .eventForEffect2
                    }
                    .asConnectable
                    .connect { events.append($0) }

                dslHandler.accept(.effect1)
                expect(events).to(equal([.eventForEffect1]))
                dslHandler.accept(.effect2)
                expect(events).to(equal([.eventForEffect1, .eventForEffect2]))
            }

            it("Supports routing to a Connectable") {
                var dispatchedEvents: [Event] = []
                let payload: (Effect) -> Effect? = { $0 == .effect1 ? .effect1 : nil }
                let dslHandler = EffectRouter<Effect, Event>()
                    .routeEffects(withPayload: payload).to(EffectConnectable(emitsEvent: .eventForEffect1))
                    .asConnectable
                    .connect { event in
                        dispatchedEvents.append(event)
                    }

                dslHandler.accept(.effect1)
                dslHandler.accept(.effect2)
                expect(dispatchedEvents).to(equal([.eventForEffect1]))
            }
        }
    }
}

private class EffectConnectable: Connectable {
    let emitsEvent: Event

    init(emitsEvent event: Event) {
        emitsEvent = event
    }

    func connect(_ consumer: @escaping (Event) -> Void) -> Connection<Effect> {
        return Connection(
            acceptClosure: { _ in
                consumer(self.emitsEvent)
            },
            disposeClosure: {}
        )
    }
}<|MERGE_RESOLUTION|>--- conflicted
+++ resolved
@@ -116,91 +116,6 @@
             }
         }
 
-<<<<<<< HEAD
-        context("Effect routers based on predicates") {
-            it("Supports routing to an effect handler") {
-                var events: [Event] = []
-                var wasDisposed = false
-                let effectHandler = EffectHandler<Effect, Event>(
-                    handle: { effect, dispatch in
-                        expect(effect).to(equal(.effect1))
-                        dispatch(.eventForEffect1)
-                    },
-                    disposable: AnonymousDisposable {
-                        wasDisposed = true
-                    }
-                )
-                let dslHandler = EffectRouter<Effect, Event>()
-                    .routeEffects(matching: { $0 == .effect1 }).to(effectHandler)
-                    .asConnectable
-                    .connect { events.append($0) }
-
-                dslHandler.accept(.effect1)
-                dslHandler.accept(.effect2)
-                expect(events).to(equal([.eventForEffect1]))
-
-                dslHandler.dispose()
-                expect(wasDisposed).to(beTrue())
-            }
-
-            it("Supports routing to a side-effecting function") {
-                var performedEffects: [Effect] = []
-                var didDispatchEvents = false
-                let dslHandler = EffectRouter<Effect, Event>()
-                    .routeEffects(matching: { $0 == .effect1 }).to { effect in
-                        performedEffects.append(effect)
-                    }
-                    .asConnectable
-                    .connect { _ in
-                        didDispatchEvents = true
-                    }
-
-                dslHandler.accept(.effect1)
-                dslHandler.accept(.effect2)
-                expect(performedEffects).to(equal([.effect1]))
-                expect(didDispatchEvents).to(beFalse())
-            }
-
-            it("Supports routing to an event-returning function") {
-                var events: [Event] = []
-                let dslHandler = EffectRouter<Effect, Event>()
-                    .routeEffects(matching: { $0 == .effect1 }).toEvent { effect in
-                        expect(effect).to(equal(.effect1))
-                        return .eventForEffect1
-                    }
-                    .routeEffects(matching: { $0 == .effect2 }).toEvent { effect in
-                        expect(effect).to(equal(.effect2))
-                        return .eventForEffect2
-                    }
-                    .asConnectable
-                    .connect { events.append($0) }
-
-                dslHandler.accept(.effect1)
-                expect(events).to(equal([.eventForEffect1]))
-                dslHandler.accept(.effect2)
-                expect(events).to(equal([.eventForEffect1, .eventForEffect2]))
-            }
-
-            it("Supports routing to a Connectable") {
-                var events: [Event] = []
-                let dslHandler = EffectRouter<Effect, Event>()
-                    .routeEffects(matching: { $0 == .effect1 }).to(EffectConnectable(emitsEvent: .eventForEffect1))
-                    .routeEffects(matching: { $0 == .effect2 }).to(EffectConnectable(emitsEvent: .eventForEffect2))
-                    .asConnectable
-                    .connect { event in
-                        events.append(event)
-                    }
-
-                dslHandler.accept(.effect1)
-                expect(events).to(equal([.eventForEffect1]))
-                dslHandler.accept(.effect2)
-                expect(events).to(equal([.eventForEffect1, .eventForEffect2]))
-            }
-
-        }
-
-=======
->>>>>>> b624eee2
         context("Effect routers based on payload extracting functions") {
             it("Supports routing to an effect handler") {
                 var events: [Event] = []
